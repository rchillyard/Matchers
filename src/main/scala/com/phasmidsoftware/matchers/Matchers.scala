package com.phasmidsoftware.matchers

import scala.util.control.NonFatal
import scala.util.{Failure, Success, Try}

/**
  * This trait defines a set of Matchers which operate in a parallel fashion to the Parsers of the Scala
  * Parser Combinator library.
  */
trait Matchers {

<<<<<<< HEAD
  matchers =>
=======
  import Matchers._
>>>>>>> e5a1f645

  /**
    * Matcher based on the function f.
    *
    * @param f a function of T => R
    * @tparam T the input type to both f and the resulting Matcher.
    * @tparam R the result type to both f and the resulting Matcher.
    * @return a Matcher[T, R].
    */
  def lift[T, R](f: T => R): Matcher[T, R] = t => MatchResult(f(t))

  /**
    * Matcher which always fails and creates a Miss with the value tried.
    *
    * @param msg the message to describe this failure.
    * @tparam T the input type.
    * @tparam R the result type.
    * @return a Matcher[T, R]
    */
  def fail[T, R](msg: String): Matcher[T, R] = t => Miss(msg, t)

  /**
    * Matcher which always fails and creates a Miss with the value tried.
    *
    * @param e a Throwable.
    * @tparam R the result type.
    * @return a Matcher[T, R]
    */
  def error[R](e: Throwable): Matcher[Any, R] = _ => Error(e)

  /**
    * Matcher which always succeeds and whose input type and result type are the same.
    *
    * @tparam R both the input type and the result type.
    * @return a Matcher[R, R] which always succeeds.
    */
  def always[R]: Matcher[R, R] = lift(identity)

  /**
    * Matcher which succeeds only if the predicate p evaluates to true.
    *
    * @param p a predicate on type R.
    * @tparam R both the input type and the result type.
    * @return a Matcher[R, R] which succeeds only if p(r) is true.
    */
  def filter[R](p: R => Boolean): Matcher[R, R] = r => if (p(r)) Match(r) else Miss("filter", r)

  /**
    * Matcher which succeeds only if the predicate p evaluates to true.
    *
    * @param b a constant Boolean value.
    * @tparam R both the input type and the result type.
    * @return a Matcher[R, R] which succeeds only if p(r) is true.
    */
  def maybe[R](b: Boolean): Matcher[R, R] = filter(_ => b)

  /**
    * Matcher which succeeds if the input is equal to the given t0
    *
    * @param t the value which must be matched.
    * @tparam T the type of the input and result for Matcher.
    * @return a Matcher[T, T].
    */
  def matches[T](t: T): Matcher[T, T] = filter(_ == t)

  /**
    * Matcher whose success depends on the application of a function f to the input,
    * then the application of a predicate to a control value and the result of f.
    *
    * @param f a T => R.
    * @param p a predicate based on the tuple (q, r) where r is the result of applying f to t.
    * @tparam Q the "control" type.
    * @tparam T the "input" type.
    * @tparam R the result type.
    * @return a Matcher[(Q,R), T].
    */
  def valve[Q, T, R](f: T => R, p: (Q, R) => Boolean): Matcher[(Q, T), R] = Matcher[(Q, T), R] {
    // CONSIDER redesign this in terms of other Matchers, not MatchResult
    case (q, t) => MatchResult(f, p)(q, t)
  } :| "valve"

  /**
    * Matcher whose success depends on the application of a function f to the input,
    * then the application of a predicate to a control value and the result of f.
    *
    * @param p a predicate based on the tuple (q, r) where r is the result of applying f to t.
    * @tparam Q the "control" type.
    * @tparam T the "input" type.
    * @return a Matcher[(Q,R), T].
    */
  def valve[Q, T](p: (Q, T) => Boolean): Matcher[(Q, T), T] = {
    case (q, t) => MatchResult.create(p)(q, t, t)
  }

  /**
    * Matcher which reverses the sense of this Matcher.
    * However, an Error remains an Error.
    *
    * @param m a Matcher[T, R]
    * @param r the default result value, only to be used in the even of a Miss.
    * @tparam T the input type of m.
    * @tparam R the result type of m.
    * @return a Matcher[T, R] which works in the opposite sense to this.
    */
  def not[T, R](m: Matcher[T, R], r: => R): Matcher[T, R] = t => m(t) match {
    case Match(_) => Miss("not", t)
    case Miss(_, _) => Match(r)
    case Error(e) => Error(e)
    case x => throw MatcherException(s"not: logic error: $x")
  }

  /**
    * Matcher which always succeeds but whose result is based on an Option[R].
    *
    * @param m a Matcher[T, R]
    * @tparam T the input type of m.
    * @tparam R the result type of m.
    * @return Matcher[T, Option of R]
    */
  def opt[T, R](m: Matcher[T, R]): Matcher[T, Option[R]] = m ^^ (r => Some(r)) | success(None)

  /**
    * Matcher which always succeeds and creates a Match with value r.
    *
    * @param r the predetermined result.
    * @tparam T the input type (input is ignored).
    * @tparam R the result type.
    * @return a Matcher[T, R]
    */
  def success[T, R](r: => R): Matcher[T, R] = _ => MatchResult(r)

  /**
    * Method to match a T, resulting in an R, where the match is indirectly determined by
    * the given lens function.
    *
    * @param m    a Matcher[U, R].
    * @param lens a function T => U.
    * @tparam U the type of a property that is matched by m.
    * @return a Matcher[T, R]
    */
  def having[T, U, R](m: Matcher[U, R])(lens: T => U): Matcher[T, R] = t => m(lens(t))

  /**
    * Not sure why we need this but it's here.
    *
    * @param q a control value.
    * @param r a result value.
    * @tparam R the common type.
    * @return true if they are the same.
    */
  def isEqual[R](q: R, r: R): Boolean = q == r

  /**
    * Matcher which tries m on the given (Tuple2) input.
    * If m is unsuccessful, it then tries m on the swapped (inverted) tuple.
    *
    * @param m a Matcher[(T,T), R].
    * @tparam T the input type.
    * @tparam R the result type.
    * @return a Matcher[(T,T), R].
    */
  def *[T, R](m: Matcher[(T, T), R]): Matcher[(T, T), R] = m | (swap & m)

  /**
    * Matcher which tries m on the given (Tuple3) input.
    * If m is unsuccessful, it then tries m on the rotated tuple.
    * If that's unsuccessful, it then tries m on the inverted tuple.
    *
    * @param m a Matcher[(T,T), R].
    * @tparam T the input type.
    * @tparam R the result type.
    * @return a Matcher[(T,T), R].
    */
  def **[T, R](m: Matcher[(T, T, T), R]): Matcher[(T, T, T), R] = m | (rotate3 & m) | (invert3 & m)

  /**
    * Method to create a Matcher, which always succeeds, of a P whose result is a T0, based on the first element of P.
    *
    * @param f method to convert a (T0, T1) into a P (used at compile-time only).
    * @tparam T0 first of the member types.
    * @tparam T1 second of the member types.
    * @tparam P  the product type.
    * @return a Matcher[P,T0]
    */
  def select2_0[T0, T1, P <: Product](f: (T0, T1) => P): Matcher[P, T0] = lift(
    p => p.productElement(0).asInstanceOf[T0]
  )

  /**
    * Method to create a Matcher, which always succeeds, of a P whose result is a T1, based on the second element of P.
    *
    * @param f method to convert a (T0, T1) into a P (used at compile-time only).
    * @tparam T0 first of the member types.
    * @tparam T1 second of the member types.
    * @tparam P  the product type.
    * @return a Matcher[P,T1]
    */
  def select2_1[T0, T1, P <: Product](f: (T0, T1) => P): Matcher[P, T1] = lift(
    p => p.productElement(1).asInstanceOf[T1]
  )

  /**
    * Method to create a Matcher, which always succeeds, of a P whose result is a T0, based on the first element of P.
    *
    * @param f method to convert a (T0, T1, T2) into a P (used at compile-time only).
    * @tparam T0 first of the member types.
    * @tparam T1 second of the member types.
    * @tparam T2 third of the member types.
    * @tparam P  the product type.
    * @return a Matcher[P,T0]
    */
  def select3_0[T0, T1, T2, P <: Product](f: (T0, T1, T2) => P): Matcher[P, T0] = lift(
    p => p.productElement(0).asInstanceOf[T0]
  )

  /**
    * Method to create a Matcher, which always succeeds, of a P whose result is a T1, based on the second element of P.
    *
    * @param f method to convert a (T0, T1, T2) into a P (used at compile-time only).
    * @tparam T0 first of the member types.
    * @tparam T1 second of the member types.
    * @tparam T2 third of the member types.
    * @tparam P  the product type.
    * @return a Matcher[P,T1]
    */
  def select3_1[T0, T1, T2, P <: Product](f: (T0, T1, T2) => P): Matcher[P, T1] = lift(
    p => p.productElement(1).asInstanceOf[T1]
  )

  /**
    * Method to create a Matcher, which always succeeds, of a P whose result is a T2, based on the third element of P.
    *
    * @param f method to convert a (T0, T1, T2) into a P (used at compile-time only).
    * @tparam T0 first of the member types.
    * @tparam T1 second of the member types.
    * @tparam T2 third of the member types.
    * @tparam P  the product type.
    * @return a Matcher[P,T1]
    */
  def select3_2[T0, T1, T2, P <: Product](f: (T0, T1, T2) => P): Matcher[P, T2] = lift(
    p => p.productElement(2).asInstanceOf[T2]
  )

  /**
    * Method to create a Matcher of Tuple2, which succeeds if the first member matches the given Matcher.
    *
    * @tparam T0 first of the member types.
    * @tparam T1 second of the member types.
    * @tparam R0 type of result's first member.
    * @return a Matcher[(T0, T1), (R0, T1)].
    */
  def filter2_0[T0, T1, R0](m: Matcher[T0, R0]): Matcher[(T0, T1), (R0, T1)] = {
    case (t0, t1) => m(t0) && Match(t1)
  }

  /**
    * Method to create a Matcher of Tuple2, which succeeds if the first member matches the given Matcher.
    *
    * @tparam T0 first of the input member types.
    * @tparam T1 second of the input member types.
    * @tparam R1 type of result's second member.
    * @return a Matcher[(T0, T1), (T0, R1)].
    */
  def filter2_1[T0, T1, R1](m: Matcher[T1, R1]): Matcher[(T0, T1), (T0, R1)] = {
    case (t0, t1) => Match(t0) && m(t1)
  }

  /**
    * Method to create a Matcher of Tuple3, which succeeds if the first member matches the given Matcher.
    *
    * @tparam T0 first of the member types.
    * @tparam T1 second of the member types.
    * @tparam T2 third of the member types.
    * @tparam R0 type of result's first member.
    * @return a Matcher[(T0, T1, T2), (R0, T1, T2)].
    */
  def filter3_0[T0, T1, T2, R0](m: Matcher[T0, R0]): Matcher[(T0, T1, T2), (R0, T1, T2)] = {
    case (t0, t1, t2) => m(t0) && Match(t1) && Match(t2) map MatchResult.unroll21
  }

  /**
    * Method to create a Matcher of Tuple3, which succeeds if the second member matches the given Matcher.
    *
    * @tparam T0 first of the member types.
    * @tparam T1 second of the member types.
    * @tparam T2 third of the member types.
    * @tparam R1 type of result's second member.
    * @return a Matcher[(T0, T1, T2), (R0, T1, T2)].
    */
  def filter3_1[T0, T1, T2, R1](m: Matcher[T1, R1]): Matcher[(T0, T1, T2), (T0, R1, T2)] = {
    case (t0, t1, t2) => Match(t0) && m(t1) && Match(t2) map MatchResult.unroll21
  }

  /**
    * Method to create a Matcher of Tuple3, which succeeds if the third member matches the given Matcher.
    *
    * @tparam T0 first of the member types.
    * @tparam T1 second of the member types.
    * @tparam T2 third of the member types.
    * @tparam R2 type of result's third member.
    * @return a Matcher[(T0, T1, T2), (T0, T1, R2)].
    */
  def filter3_2[T0, T1, T2, R2](m: Matcher[T2, R2]): Matcher[(T0, T1, T2), (T0, T1, R2)] = {
    case (t0, t1, t2) => Match(t0) && Match(t1) && m(t2) map MatchResult.unroll21
  }

  /**
    * Method to swap the order of elements in a Tuple2.
    *
    * @tparam T0 the first element type.
    * @tparam T1 the second element type.
    * @return a Matcher from (T0,T1) to (T1,T0).
    */
  def swap[T0, T1]: Matcher[(T0, T1), (T1, T0)] = lift[(T0, T1), (T1, T0)] {
    case (t0, t1) => (t1, t0)
  }

  /**
    * Method to rotate the order of elements in a Tuple3.
    *
    * @tparam T0 the first element type.
    * @tparam T1 the second element type.
    * @tparam T2 the third element type.
    * @return a Matcher from (T0,T1,T2) to (T1,T2,T0).
    */
  def rotate3[T0, T1, T2]: Matcher[(T0, T1, T2), (T1, T2, T0)] = lift {
    case (t0, t1, t2) => (t1, t2, t0)
  }

  /**
    * Method to invert the order of elements in a Tuple3.
    *
    * @tparam T0 the first element type.
    * @tparam T1 the second element type.
    * @tparam T2 the third element type.
    * @return a Matcher from (T0,T1,T2) to (T1,T2,T0).
    */
  def invert3[T0, T1, T2]: Matcher[(T0, T1, T2), (T2, T1, T0)] = lift {
    case (t0, t1, t2) => (t2, t1, t0)
  }

  /**
    * (Internal) log method.
    * If ll is LogOff, p is returned unchanged, other than that on failure of m, the matcher fail(name) is invoked.
    * If ll is LogInfo, a matcher based on m, which on successful matching, logging with println will occur, is returned.
    * If ll is LogDebug, then the value of log(m)(name) is returned.
    *
    * @param m  a Matcher[T, R].
    * @param ll (implicit) LogLevel.
    * @tparam T the underlying type of the input to m.
    * @tparam R the underlying type of the result of m.
    * @return a Matcher[T, R].
    */
  def log[T, R](m: => Matcher[T, R])(implicit ll: LogLevel, logger: MatchLogger): Matcher[T, R] = ll match {
    case LogDebug => constructMatcher[T, R] {
      t =>
        logger(s"trying ${m.toString} on $t...")
        val r: MatchResult[R] = m(t)
        logger(s"... ${m.toString}: $r")
        r
    }

    case LogInfo => Matcher(t => m(t) :- (x => logger(s"${m.toString}: matched $x")))

    case _ => m
  }

  /**
    * Implicit class MatcherOps which allows us to use the method :| on a Matcher[T,R].
    *
    * @param p a Matcher[T,R].
    * @tparam T the input type of p.
    * @tparam R the result type of p.
    */
  implicit class MatcherOps[T, R](p: Matcher[T, R]) {
    def :|(name: => String)(implicit ll: LogLevel, logger: MatchLogger): Matcher[T, R] = log(p.named(name))
  }

  /**
    * Implicit class MatchResultOps which allows us to use the method tee on a MatchResult[R].
    *
    * @param rr a MatchResult[R].
    * @tparam R the result type of m.
    */
  implicit class MatchResultOps[R](rr: MatchResult[R]) {
    /**
      * This method can be pronounced as "tee" as it's like a tee in a pipe.
      * The input and the output are identical (so it's like identity) but it has a side-effect:
      * the function f is invoked on the matched value of r (assuming that it is a Match).
      * @param f a R => Unit function.
      * @return rr unchanged.
      */
    def :-(f: R => Unit): MatchResult[R] = {
      rr foreach f
      rr
    }
  }

  /**
    * Method to create a Matcher, based on the given function f.
    * Unusually, this method's identifier has a capital first letter.
    * This is done to mimic the Parser method in the parser-combinators.
    * It has the advantage of looking somewhat like a constructor of a Matcher.
    *
    * NOTE: f is a partial function which may throw a MatchError.
    * In such a case, this is simply treated as a Miss.
    * However, if f throws some other non-fatal exception, then that will result in an Error.
    *
    * @param f a T => MatchResult[R].
    * @tparam T the input type.
    * @tparam R the result type.
    * @return a Matcher[T, R] based on f.
    */
  def Matcher[T, R](f: T => MatchResult[R]): Matcher[T, R] = constructMatcher(f)

  /**
    * Method to create a named Matcher, based on the given function f.
    *
    * @param name the name for the logger to mention.
    * @param f    a T => MatchResult[R].
    * @tparam T the input type.
    * @tparam R the result type.
    * @return a Matcher[T, R] based on f.
    */
  def namedMatcher[T, R](name: => String)(f: T => MatchResult[R])(implicit ll: LogLevel, logger: MatchLogger): Matcher[T, R] = Matcher(f) :| name

  /**
    * Method to create a Matcher which operates on a similar, but inverted, tuple as m.
    *
    * @param m a Matcher[(T0,T1),R].
    * @tparam T0 one of the input types.
    * @tparam T1 the other input type.
    * @tparam R  the result type.
    * @return a Matcher[(T1,T0),R].
    */
  def flip[T0, T1, R](m: Matcher[(T0, T1), R]): Matcher[(T1, T0), R] = {
    case (t1, t0) => m(t0, t1)
  }

  /**
    * Method to create a Matcher, which always succeeds, of a P whose result is a Tuple2.
    *
    * @param f method to convert a (T0, T1) into a P.
    * @tparam T0 first of the member types.
    * @tparam T1 second of the member types.
    * @tparam P  the product type.
    * @return a Matcher[P,(T0,T1)]
    */
  def tuple2[T0, T1, P <: Product](f: (T0, T1) => P): Matcher[P, (T0, T1)] = lift(
    p => (p.productElement(0).asInstanceOf[T0], p.productElement(1).asInstanceOf[T1])
  )

  /**
    * Method to create a Matcher, which always succeeds, of a P whose result is a Tuple3.
    *
    * @param f method to convert a (T0, T1, T2) into a P.
    * @tparam T0 first of the member types.
    * @tparam T1 second of the member types.
    * @tparam T2 third of the member types.
    * @tparam P  the product type.
    * @return a Matcher[P,(T0,T1,T2)]
    */
  def tuple3[T0, T1, T2, P <: Product](f: (T0, T1, T2) => P): Matcher[P, (T0, T1, T2)] = lift(
    p => (p.productElement(0).asInstanceOf[T0], p.productElement(1).asInstanceOf[T1], p.productElement(2).asInstanceOf[T2])
  )

  /**
    * Method to create a Matcher, which always succeeds, of a Tuple2 whose result is a P.
    * This method is the inverse of tuple2.
    *
    * @param f method to convert a (T0, T1) into a P.
    * @tparam T0 first of the member types.
    * @tparam T1 second of the member types.
    * @tparam P  the product type.
    * @return a Matcher[P,(T0,T1)]
    */
  def product2[T0, T1, P <: Product](f: (T0, T1) => P): Matcher[(T0, T1), P] = lift(
    t => f.tupled(t)
  )

  /**
    * Method to create a Matcher, which always succeeds, of a Tuple2 whose result is a P.
    * This method is the inverse of tuple2.
    *
    * @param f method to convert a (T0, T1) into a P.
    * @tparam T0 first of the member types.
    * @tparam T1 second of the member types.
    * @tparam P  the product type.
    * @return a Matcher[P,(T0,T1)]
    */
  def product3[T0, T1, T2, P <: Product](f: (T0, T1, T2) => P): Matcher[(T0, T1, T2), P] = lift(
    t => f(t._1, t._2, t._3)
  )

  /**
    * Method to match any element of a Tuple2.
    *
    * @param m0 the Matcher corresponding to the first element.
    * @param m1 the Matcher corresponding to the second element.
    * @tparam T0 the input type for the first Matcher.
    * @tparam T1 the input type for the second Matcher.
    * @tparam R  the MatchResult type.
    * @return a Matcher[(T0, T1), R] that matches at least one of the elements of the given tuple.
    */
  def match2Any[T0, T1, R](m0: Matcher[T0, R], m1: => Matcher[T1, R]): Matcher[(T0, T1), R] = {
    case (t0, t1) => matchProduct2Any(m0, m1)(->.apply)(t0 -> t1)
  }

  /**
    * Method to match any element of a Product with two elements.
    *
    * @param m0 the Matcher corresponding to the first element.
    * @param m1 the Matcher corresponding to the second element.
    * @param f  a function which takes a (t0, t1) and returns a P.
    * @tparam T0 the input type for the first Matcher.
    * @tparam T1 the input type for the second Matcher.
    * @tparam R  the MatchResult type.
    * @tparam P  the input type.
    * @return a Matcher[P, R] that matches at least one of the elements of the given tuple.
    */
  def matchProduct2Any[T0, T1, R, P <: Product](m0: Matcher[T0, R], m1: => Matcher[T1, R])(f: (T0, T1) => P): Matcher[P, R] = p =>
    m0(p.productElement(0).asInstanceOf[T0]) || m1(p.productElement(1).asInstanceOf[T1])

  /**
    * Method to match any element of a Tuple3.
    *
    * @param m0 the Matcher corresponding to the first element.
    * @param m1 the Matcher corresponding to the second element.
    * @param m2 the Matcher corresponding to the third element.
    * @tparam T0 the input type for the first Matcher.
    * @tparam T1 the input type for the second Matcher.
    * @tparam T2 the input type for the second Matcher.
    * @tparam R  the MatchResult type.
    * @return a Matcher[(T0, T1, T2), R] that matches at least one of the elements of the given tuple.
    */
  def match3Any[T0, T1, T2, R](m0: Matcher[T0, R], m1: => Matcher[T1, R], m2: => Matcher[T2, R]): Matcher[(T0, T1, T2), R] = {
    case (t0, t1, t2) =>
      val f: (T0, T1, T2) => (T0, T1, T2) = (t0, t1, t2) => Tuple3(t0, t1, t2)
      matchProduct3Any(m0, m1, m2)(f)(t0, t1, t2)
  }

  /**
    * Method to match any element of a Product with two elements.
    *
    * @param m0 the Matcher corresponding to the first element.
    * @param m1 the Matcher corresponding to the second element.
    * @param m2 the Matcher corresponding to the third element.
    * @param f  a function which takes a (t0, t1, t3) and returns a P.
    * @tparam T0 the input type for the first Matcher.
    * @tparam T1 the input type for the second Matcher.
    * @tparam T2 the input type for the third Matcher.
    * @tparam R  the MatchResult type.
    * @tparam P  the input type.
    * @return a Matcher[P, R] that matches at least one of the elements of the given tuple.
    */
  def matchProduct3Any[T0, T1, T2, R, P <: Product](m0: Matcher[T0, R], m1: => Matcher[T1, R], m2: => Matcher[T2, R])(f: (T0, T1, T2) => P): Matcher[P, R] = p =>
    m0(p.productElement(0).asInstanceOf[T0]) || m1(p.productElement(1).asInstanceOf[T1]) || m2(p.productElement(2).asInstanceOf[T2])

  /**
    * Method to match any element of a Product with two elements.
    *
    * @param m0 the Matcher corresponding to the first element.
    * @param m1 the Matcher corresponding to the second element.
    * @param f  a function which takes a (t0, t1) and returns a P.
    * @tparam T0 the input type for the first Matcher.
    * @tparam T1 the input type for the second Matcher.
    * @tparam R0 the first MatchResult type.
    * @tparam R1 the second MatchResult type.
    * @tparam P  the input type.
    * @return a Matcher[P, R] that matches at least one of the elements of the given tuple.
    */
  def matchProduct2All[T0, T1, R0, R1, P <: Product](m0: Matcher[T0, R0], m1: => Matcher[T1, R1])(f: (T0, T1) => P): Matcher[P, (R0, R1)] = p =>
    m0(p.productElement(0).asInstanceOf[T0]) && m1(p.productElement(1).asInstanceOf[T1])

  /**
    * Method to match any element of a Product with two elements.
    *
    * @param m0 the Matcher corresponding to the first element.
    * @param m1 the Matcher corresponding to the second element.
    * @param m2 the Matcher corresponding to the third element.
    * @param f  a function which takes a (t0, t1, t3) and returns a P.
    * @tparam T0 the input type for the first Matcher.
    * @tparam T1 the input type for the second Matcher.
    * @tparam T2 the input type for the third Matcher.
    * @tparam R0 the first MatchResult type.
    * @tparam R1 the second MatchResult type.
    * @tparam R2 the third MatchResult type.
    * @tparam P  the input type.
    * @return a Matcher[P, (R0, R1, R2)] that matches at least one of the elements of the given tuple.
    */
  def matchProduct3All[T0, T1, T2, R0, R1, R2, P <: Product](m0: Matcher[T0, R0], m1: => Matcher[T1, R1], m2: => Matcher[T2, R2])(f: (T0, T1, T2) => P): Matcher[P, (R0, R1, R2)] = p =>
    m0(p.productElement(0).asInstanceOf[T0]) && m1(p.productElement(1).asInstanceOf[T1]) && m2(p.productElement(2).asInstanceOf[T2]) map MatchResult.unroll21

  def asTilde[R0, R1](mr: MatchResult[(R0, R1)]): Matchers.this.MatchResult[R0 ~ R1] = mr match {
    case Match((r0, r1)) => Match(Matchers.~(r0, r1))
    case Miss(w, t) => Miss(w, t)
    case Error(x) => Error(x)
  }

  /**
    * Method to match all element of a Tuple2.
    *
    * @param m0 the Matcher corresponding to the first element.
    * @param m1 the Matcher corresponding to the second element.
    * @tparam T0 the input type for the first Matcher.
    * @tparam T1 the input type for the second Matcher.
    * @tparam R0 the MatchResult type for m0.
    * @tparam R1 the MatchResult type for m1.
    * @return a Matcher[(T0, T1), (R0, R1)] that matches at least one of the elements of the given tuple.
    */
  def match2All[T0, T1, R0, R1](m0: Matcher[T0, R0], m1: => Matcher[T1, R1]): Matcher[(T0, T1), R0 ~ R1] = {
    case (t0, t1) => asTilde(m0(t0) && m1(t1))
  }

  /**
    * Method to match all elements of a Tuple3.
    *
    * @param m0 the Matcher corresponding to the first element.
    * @param m1 the Matcher corresponding to the second element.
    * @tparam T0 the input type for the first Matcher.
    * @tparam T1 the input type for the second Matcher.
    * @tparam R0 the MatchResult type for m0.
    * @tparam R1 the MatchResult type for m1.
    * @tparam R2 the MatchResult type for m2.
    * @return a Matcher[(T0, T1), (R0, R1)] that matches at least one of the elements of the given tuple.
    */
  def match3All[T0, T1, T2, R0, R1, R2](m0: Matcher[T0, R0], m1: => Matcher[T1, R1], m2: => Matcher[T2, R2]): Matcher[(T0, T1, T2), (R0, R1, R2)] = {
    case (t0, t1, t2) => m0(t0) && m1(t1) && m2(t2) map MatchResult.unroll21
  }

  /**
    * Trait to define the behavior of the result of a Match.
    *
    * @tparam R the type of the result.
    */
  sealed trait MatchResult[+R] {
    /**
      * @return true if this is a Match
      */
    def successful: Boolean

    /**
      * @return false if this is a Match
      */
    def isEmpty: Boolean = !successful

    /**
      * @return the result of the MatchResult.
      * @throws MatcherException if this is not a Match.
      */
    def get: R

    /**
      * Alternative form of get such that, in the case of a Miss, the default value given by s will be returned.
      *
      * @param s a call-by-name value to be used if this is unsuccessful.
      * @tparam S a super-class of R.
      * @return the result of the MatchResult if it's a Match, otherwise return s if it's a Miss.
      */
    def getOrElse[S >: R](s: => S): S

    /**
      * Map method.
      *
      * @param f a function of R => S.
      * @tparam S the underlying type of the returned MatchResult.
      * @return MatchResult[S].
      */
    def map[S](f: R => S): MatchResult[S] = flatMap(r => success(f(r)))

    /**
      * "unit" method for a successful match.
      *
      * @param s the call-by-name value of the result.
      * @tparam S the underlying type of the result.
      * @return a Match[S] with value s (unless s throws an exception, in which case the result will be an Error).
      */
    def success[S](s: => S): MatchResult[S] = MatchResult(s)

    /**
      * FlatMap method.
      *
      * @param f a function of R => MatchResult[S].
      * @tparam S the underlying type of the returned MatchResult.
      * @return MatchResult[S].
      */
    def flatMap[S](f: R => MatchResult[S]): MatchResult[S]

    /**
      * Foreach method.
      *
      * @param f a function of R => Unit.
      * @return Unit.
      */
    def foreach(f: R => Unit): Unit

    /**
      * Method to compose this MatchResult with sm.
      * It this is successful, then sm will be returned.
      * Otherwise, an Unsuccessful result will be returned.
      *
      * @param sm the MatchResult which must follow this MatchResult for a successful outcome.
      * @tparam S the type of s.
      * @return a MatchResult of type ~[R,S].
      */
    def ~[S](sm: => MatchResult[S]): MatchResult[~[R, S]]

    /**
      * Method to compose this MatchResult with sm.
      * It this is successful, then sm will be returned.
      * Otherwise, an Unsuccessful result will be returned.
      *
      * @param sm the MatchResult which must follow this MatchResult for a successful outcome.
      * @tparam S the type of the resulting MatchResult.
      * @return a MatchResult[S].
      */
    def conditional[S](sm: => MatchResult[S]): MatchResult[S]

    /**
      * Alternation method which takes a MatchResult as the alternative.
      *
      * @param sm a call-by-name MatchResult which will be used if this is empty.
      * @tparam S the type of the result and a super-type of R.
      * @return a MatchResult[S].
      */
    def ||[S >: R](sm: => MatchResult[S]): MatchResult[S]

    /**
      * Alternation method which takes a Matcher as the alternative.
      * If this MatchResult is empty then return the value of m applied to the input.
      *
      * @param m a Matcher of Any to S.
      * @tparam S the type of the result and a super-type of R.
      * @return a MatchResult[S].
      */
    def |[S >: R](m: => Matcher[Any, S]): MatchResult[S]

    /**
      * Composition method.
      * All the results are combined into one result.
      *
      * @param sm a call-by-name MatchResult[S].
      * @tparam S the underlying type of s.
      * @return a MatchResult[(R,S)].
      */
    def &&[S](sm: => MatchResult[S]): MatchResult[(R, S)]

    /**
      * Composition method.
      * If this MatchResult is successful then return the value of m applied to the result.
      *
      * @param m a call-by-name Matcher of S to T.
      * @tparam S the underlying type of the input to m (S is a super-class of R).
      * @tparam T the underlying type of the returned value.
      * @return a MatchResult[T].
      */
    def &[S >: R, T](m: => Matcher[S, T]): MatchResult[T]
  }

  /**
    * Trait Matcher.
    *
    * @tparam T the input type.
    * @tparam R the result type.
    */
  trait Matcher[-T, +R] extends (T => MatchResult[R]) {

    /**
      * Unit method which yields a Matcher
      *
      * @param s the instance of type S which will be wrapped in Match for the result of the resulting Matcher.
      * @tparam S the result type for the resulting Matcher.
      * @return a Matcher[T, S].
      */
    def unit[S](s: S): Matcher[T, S] = _ => Match(s)

    /**
      * Map method which transforms this Matcher[T, R] into a Matcher[T, S].
      *
      * @param f a function R => S.
      * @tparam U the input type for the resulting Matcher (U is a subtype of T).
      * @tparam S the result type for the resulting Matcher.
      * @return a Matcher[U, S].
      */
    def map[U <: T, S](f: R => S): Matcher[U, S] = this (_) map f

    /**
      * Map method which transforms this Matcher[T, R] into a Matcher[U, S].
      *
      * @param f a function R => S.
      * @tparam U the input type for the resulting Matcher (U is a subtype of T).
      * @tparam S the result type for the resulting Matcher.
      * @return a Matcher[T, S].
      */
    def flatMap[U <: T, S](f: R => MatchResult[S]): Matcher[U, S] = this (_) flatMap f

    /**
      * Method to transform a MatchResult.
      *
      * `p ^^ f` succeeds if `p` succeeds; it returns `f` applied to the result of `p`.
      *
      * @param f a function that will be applied to this matcher's result (see `map` in `MatchResult`).
      * @return a parser that has the same behaviour as the current matcher, but whose result is
      *         transformed by `f`.
      */
    def ^^[S](f: R => S): Matcher[T, S] = map(f).named(toString + "^^")

    /**
      * Matcher which reverses the sense of this Matcher.
      *
      * @param s the default result value, only to be used in the even of a Miss.
      * @tparam S the type of both s and the result (a super-type of R).
      * @return a Matcher[T, R] which works in the opposite sense to this.
      */
    def ![S >: R](s: => S): Matcher[T, S] = matchers.not(this, s)

    /**
      * Returns a matcher that optionally matches what this parser parses.
      *
      * @return opt(this)
      */
    def ? : Matcher[T, Option[R]] = matchers.opt(this)

    /**
      * Method to combine Matchers in the sense that, if this fails, then we try to match using m.
      *
      * @param m the alternative Matcher.
      * @return a Matcher[T, R] which will match either on this or on m.
      */
    def |[U <: T, S >: R](m: Matcher[U, S]): Matcher[U, S] = t => matchers.match2Any(this, m)((t, t))

    /**
      * Method to combine Matchers in the sense that, when this successfully matches a T, resulting in an R,
      * then m is invoked on the result, such that if it is successful, we return an S..
      *
      * @param m the alternative Matcher.
      * @tparam S the underlying type of the resulting Matcher.
      * @return a Matcher[T, S] which will match in composition on both this and m.
      */
    def &[S](m: Matcher[R, S]): Matcher[T, S] = t => this (t) & m

    /**
      * Method to combine Matchers this and m such that the resulting Matcher takes a tuple and results in a tuple.
      *
      * @param m a Matcher[P, S]
      * @tparam P the input type of m.
      * @tparam S the result type of m.
      * @return a Matcher[(T,P), (R,S)] which is the result of invoking match2All(this, m).
      */
<<<<<<< HEAD
    def ~[P, S](m: Matcher[P, S]): Matcher[(T, P), (R, S)] = matchers.match2All(this, m)
=======
    def ~[P, S](m: Matcher[P, S]): Matcher[(T, P), R ~ S] = match2All(this, m)
>>>>>>> e5a1f645

    /**
      * Method to combine Matchers this and m such that the resulting Matcher takes a tuple and results in the result from m.
      *
      * @param m a Matcher[P, S]
      * @tparam P the input type of m.
      * @tparam S the result type of m.
      * @return a Matcher[(T,P), S] which is the result of invoking ~ but stripping the first element of the tuple.
      */
    def ~>[P, S](m: Matcher[P, S]): Matcher[(T, P), S] = this ~ m ^^ { case _ ~ y => y }

    /**
      * Method to combine Matchers this and m such that the resulting Matcher takes a tuple and results in the result from this.
      *
      * @param m a Matcher[P, S]
      * @tparam P the input type of m.
      * @tparam S the result type of m.
      * @return a Matcher[(T,P), R] which is the result of invoking ~ but stripping the second element of the tuple.
      */
    def <~[P, S](m: Matcher[P, S]): Matcher[(T, P), R] = this ~ m ^^ { case x ~ _ => x }

    /**
      * Matcher which always succeeds (unless this causes an Error) but whose result is based on a Try[R].
      *
      * TESTME more
      *
      * @return Matcher[T, Option of R]
      */
    def trial: Matcher[T, Try[R]] = t =>
      Try(this (t)) match {
        case Success(Match(z)) => Match(Success(z))
        case Success(Miss(x, _)) => Match(Failure(MatcherException(x)))
        case Failure(x) => Match(Failure(x))
        case Success(Error(e)) => Error(e)
        case x => throw MatcherException(s"trial: logic error: $x")
      }

    /**
      * CONSIDER maybe doesn't make sense (compare with valve).
      *
      * Matcher which succeeds or not, depending on an additional Q value (the control).
      *
      * @param m a Matcher[(Q, R),U].
      * @tparam Q the type of the control value.
      * @tparam U the result type of m and the returned Matcher.
      * @return a Matcher[(Q,T),U].
      */
    def chain[Q, U](m: Matcher[(Q, R), U]): Matcher[(Q, T), U] = {
      case (q, t) => this (t) flatMap (r => m(q, r))
    }

    /**
      * Mutating method which sets the name of this Matcher to n.
      *
      * @param n the new name of this Matcher.
      * @return this.type.
      */
    def named(n: String): this.type = {
      name = n
      this
    }

    override def toString: String = name

    private var name: String = ""
  }

  /**
    * Successful match.
    *
    * @param r the result.
    * @tparam R the type of the result.
    */
  case class Match[+R](r: R) extends MatchResult[R] {
    /**
      * @return true
      */
    def successful: Boolean = true

    /**
      * Method to compose this MatchResult with sm.
      * It this is successful, then sm will be returned.
      * Otherwise, an Unsuccessful result will be returned.
      *
      * @param sm the MatchResult which must follow this MatchResult for a successful outcome.
      * @tparam S the type of the resulting MatchResult.
      * @return sm.
      */
    def conditional[S](sm: => MatchResult[S]): MatchResult[S] = sm

    /**
      * Method to compose this MatchResult with sm.
      * It this is successful, then sm will be returned.
      * Otherwise, an Unsuccessful result will be returned.
      *
      * @param sm the MatchResult which must follow this MatchResult for a successful outcome.
      * @tparam S the type of s.
      * @return if this is successful, then MatchResult(r ~ s), otherwise an unsuccessful result.
      */
    def ~[S](sm: => MatchResult[S]): MatchResult[R ~ S] = sm match {
      case Match(s) => MatchResult(Tilde(r, s))
      case Miss(w, s) => Miss(w, s)
      case Error(x) => Error(x)
    }

    /**
      * If s is a Match, then the result will be a Match of the tuple of r and the result of s.
      *
      * @param sm a MatchResult[S].
      * @tparam S the underlying type of s.
      * @return a MatchResult[(R,S)].
      */
    def &&[S](sm: => MatchResult[S]): MatchResult[(R, S)] = sm.flatMap(z => Match(r -> z))

    /**
      * Returns the result of invoking f on r.
      *
      * @param f a function of R => MatchResult[S].
      * @tparam S the underlying type of the returned MatchResult.
      * @return MatchResult[S].
      */
    def flatMap[S](f: R => MatchResult[S]): MatchResult[S] = f(r)

    /**
      * Apply f to r.
      *
      * @param f a function of R => Unit.
      */
    def foreach(f: R => Unit): Unit = f(r)

    /**
      * Alternation method which takes a MatchResult as the alternative.
      *
      * @param sm a MatchResult (ignored)).
      * @return this.
      */
    def ||[S >: R](sm: => MatchResult[S]): MatchResult[S] = this

    /**
      * Alternation method which takes a Matcher as the alternative.
      * If this MatchResult is empty then return the value of m applied to the input.
      *
      * @param m a Matcher of Any to R (ignored).
      * @return this.
      */
    def |[S >: R](m: => Matcher[Any, S]): MatchResult[S] = this

    /**
      * Composition method.
      * If this MatchResult is successful then return the value of m applied to the result.
      *
      * @param m a Matcher of S to T.
      * @tparam S the underlying type of the input to m (S is a super-class of R).
      * @tparam T the underlying type of the returned value.
      * @return m(get).
      */
    def &[S >: R, T](m: => Matcher[S, T]): MatchResult[T] = m(get)

    /**
      * @return r.
      */
    def get: R = r

    /**
      * Alternative form of get such that, in the case of a Miss, the default value given by s will be returned.
      *
      * @param s a call-by-name value to be used if this is unsuccessful.
      * @tparam S a super-class of R.
      * @return r.
      */
    def getOrElse[S >: R](s: => S): S = r

    /**
      * Render this Match as a String.
      *
      * @return s"Match: $r"
      */
    override def toString: String = s"Match: $r"
  }

  /**
    * Unsuccessful match of type dependent on X.
    *
    * @param x either a String or a Throwable.
    * @tparam X the type of x.
    * @tparam R the result-type of this.
    */
  abstract class Unsuccessful[+R, X](x: X) extends MatchResult[R] {
    /**
      *
      * @return false.
      */
    def successful: Boolean = false

    /**
      * get method (will always throw an exception).
      *
      * @throws MatcherException or Throwable (e).
      */
    def get: R = x match {
      case x: Throwable => throw x
      case w: String => throw MatcherException(s"Unsuccessful: cannot call get: $w")
      case x => throw MatcherException(s"Unsuccessful: cannot call get: $x")
    }

    /**
      * Do nothing.
      *
      * @param f a function of R => Unit (ignored).
      */
    def foreach(f: R => Unit): Unit = ()
  }

  /**
    * Unsuccessful match (Miss).
    *
    * @param t the value that was not matched.
    * @tparam T the underlying type of t.
    * @tparam R the result-type of this.
    */
  case class Miss[T, +R](msg: String, t: T) extends Unsuccessful[R, String](msg) {
    /**
      * @param f a function of R => S (ignored)
      * @tparam S the underlying type of the returned MatchResult.
      * @return Miss(t).
      */
    override def map[S](f: R => S): MatchResult[S] = Miss(msg, t)

    /**
      * Method to get the value of this MatchResult, otherwise return the parameter s.
      *
      * @param s a call-by-name value to be used if this is unsuccessful.
      * @tparam S a super-class of R.
      * @return s.
      */
    def getOrElse[S >: R](s: => S): S = s

    /**
      * Method to compose this MatchResult with sm.
      *
      * @param sm the MatchResult which must follow this MatchResult for a successful outcome.
      * @tparam S the type of s.
      * @return this.
      */
    def ~[S](sm: => MatchResult[S]): MatchResult[R ~ S] = Miss(msg, t)

    /**
      * Method to compose this MatchResult with sm.
      * It this is successful, then sm will be returned.
      * Otherwise, an Unsuccessful result will be returned.
      *
      * @param sm the MatchResult which must follow this MatchResult for a successful outcome.
      * @tparam S the type of the resulting MatchResult.
      * @return a Miss(msg, t).
      */
    def conditional[S](sm: => MatchResult[S]): MatchResult[S] = Miss(msg, t)

    /**
      * @param sm a MatchResult[S] (ignored).
      * @tparam S the underlying type of s.
      * @return Miss(t).
      */
    def &&[S](sm: => MatchResult[S]): MatchResult[(R, S)] = Miss(msg, t)

    /**
      * @param f a function of R => MatchResult[S] (ignored).
      * @tparam S the underlying type of the returned MatchResult.
      * @return Miss(t).
      */
    def flatMap[S](f: R => MatchResult[S]): MatchResult[S] = Miss(msg, t)

    /**
      * Alternation method which takes a Matcher as the alternative.
      * If this MatchResult is empty then return the value of m applied to the input.
      *
      * @param m a Matcher of Any to R.
      * @return m(t).
      */
    def |[S >: R](m: => Matcher[Any, S]): MatchResult[S] = m(t)

    /**
      * Alternation method which takes a MatchResult as the alternative.
      *
      * @param sm a MatchResult which will be used if this is empty.
      * @return s.
      */
    def ||[S >: R](sm: => MatchResult[S]): MatchResult[S] = sm

    /**
      * Composition method.
      * If this MatchResult is successful then return the value of m applied to the result.
      *
      * @param m a Matcher of S to T.
      * @tparam S the underlying type of the input to m (S is a super-class of R).
      * @tparam U the underlying type of the returned value.
      * @return a MatchResult[T].
      */
    def &[S >: R, U](m: => Matcher[S, U]): MatchResult[U] = Miss(msg, t)

    /**
      * @return a String representing this Miss.
      */
    override def toString: String = s"Miss: $msg: $t"
  }

  /**
    * Error when matching.
    *
    * @param e the exception that was thrown.
    * @tparam R the result-type of this.
    */
  case class Error[+R](e: Throwable) extends Unsuccessful[R, Throwable](e) {
    /**
      *
      * @param f a function of R => S (ignored)
      * @tparam S the underlying type of the returned MatchResult.
      * @return Error(e).
      */
    override def map[S](f: R => S): MatchResult[S] = Error(e)

    /**
      * Method to get the value of this MatchResult, otherwise return the parameter s.
      *
      * @param s a call-by-name value to be used if this is unsuccessful.
      * @tparam S a super-class of R.
      * @throws Throwable e
      */
    def getOrElse[S >: R](s: => S): S = get

    /**
      * Method to compose this MatchResult with sm.
      *
      * @param sm the MatchResult which must follow this MatchResult for a successful outcome.
      * @tparam S the type of s.
      * @return this.
      */
    def ~[S](sm: => MatchResult[S]): MatchResult[R ~ S] = Error(e)

    /**
      * Method to compose this MatchResult with sm.
      * It this is successful, then sm will be returned.
      * Otherwise, an Unsuccessful result will be returned.
      *
      * @param sm the MatchResult which must follow this MatchResult for a successful outcome.
      * @tparam S the type of the resulting MatchResult.
      * @return a MatchResult[S].
      */
    def conditional[S](sm: => MatchResult[S]): MatchResult[S] = Error(e)

    /**
      * @param sm a MatchResult[S] (ignored).
      * @tparam S the underlying type of s.
      * @return Error(t).
      */
    def &&[S](sm: => MatchResult[S]): MatchResult[(R, S)] = Error(e)

    /**
      * @param f a function of R => MatchResult[S].
      * @tparam S the underlying type of the returned MatchResult.
      * @return Error(e).
      */
    def flatMap[S](f: R => MatchResult[S]): MatchResult[S] = Error(e)

    /**
      * Alternation method which takes a MatchResult as the alternative.
      *
      * @param sm a MatchResult which will be used if this is empty.
      * @return s.
      */
    def ||[S >: R](sm: => MatchResult[S]): MatchResult[S] = Error(e)

    /**
      * Alternation method which takes a Matcher as the alternative.
      * If this MatchResult is empty then return the value of m applied to the input.
      *
      * @param m a Matcher of Any to R.
      * @return m(t).
      */
    def |[S >: R](m: => Matcher[Any, S]): MatchResult[S] = Error(e)

    /**
      * Composition method.
      * If this MatchResult is successful then return the value of m applied to the result.
      *
      * @param m a Matcher of S to T.
      * @tparam S the underlying type of the input to m (S is a super-class of R).
      * @tparam U the underlying type of the returned value.
      * @return a MatchResult[T].
      */
    def &[S >: R, U](m: => Matcher[S, U]): MatchResult[U] = Error(e)

    override def toString: String = s"Error: ${e.getLocalizedMessage}"
  }

  object MatchResult {
    /**
      * Method to construct a MatchResult based on r.
      *
      * @param r a call-by-name value of R.
      * @tparam R the type of r and of the resulting MatchResult.
      * @return either a Match[R] or an Error[R].
      */
    def apply[R](r: => R): MatchResult[R] = Try(r) match {
      case Success(x) => Match(x)
      case Failure(e) => Error(e)
    }

    /**
      * Construct a MatchResult[R] based on a Boolean, a T and an R.
      * If b is true, then the result is Match(r); otherwise it is Miss(t).
      *
      * @param b a Boolean.
      * @param t a T.
      * @param r an R.
      * @tparam T input type.
      * @tparam R result type.
      * @return MatchResult[R].
      */
    def apply[T, R](b: Boolean, t: T, r: R): MatchResult[R] = if (b) Match(r) else Miss("false", t)

    /**
      * Construct a MatchResult[R] based on an Either[T, R].
      *
      * @param e either a Left[T] (miss) or a Right[R] (match).
      * @tparam T the Miss type.
      * @tparam R the Match type.
      * @return a MatchResult[R]
      */
    def apply[T, R](e: Either[T, R]): MatchResult[R] = e match {
      case Right(r) => Match(r)
      case Left(t) => Miss("left", t)
    }

    /**
      * Create a MatchResult based on an input value t, a result r, and a predicate p.
      *
      * @param p the predicate which determines whether the result is a Match or a Miss.
      * @param t the input value (ignored for a Match).
      * @param r the result value.
      * @tparam Q the control type.
      * @tparam T the input type.
      * @tparam R the result type.
      * @return a MatchResult[R].
      */
    def create[Q, T, R](p: (Q, R) => Boolean)(q: Q, t: T, r: R): MatchResult[R] = if (p(q, r)) Match(r) else Miss("create", t)

    /**
      * Yield a MatchResult[R] based on an input value t, a function f, and a predicate p.
      *
      * @param f the function T => R.
      * @param p the predicate which is applied to (q, r) to determines whether the result is a Match or a Miss,
      *          where r is the result of applying f to t.
      * @param q the control value.
      * @param t the input value.
      * @tparam Q the control type.
      * @tparam T the input type.
      * @tparam R the result type.
      * @return a MatchResult[R].
      */
    def apply[Q, T, R](f: T => R, p: (Q, R) => Boolean)(q: Q, t: T): MatchResult[R] = MatchResult.create(p)(q, t, f(t))

    /**
      * Method to flatten a nested Tuple2 into a Tuple3.
      *
      * @param t the input nested tuple of type ((R0, R1), R2).
      * @tparam R0 the first element type of the resulting tuple.
      * @tparam R1 the second element type of the resulting tuple.
      * @tparam R2 the third element type of the resulting tuple.
      * @return a Tuple3[R0, R1, R2].
      */
    def unroll21[R0, R1, R2](t: ((R0, R1), R2)): (R0, R1, R2) = (t._1._1, t._1._2, t._2)
  }

  /**
    * (Should be) Private method to construct a Matcher.
    *
    * @param f a T => MatchResult[R].
    * @tparam T the input type.
    * @tparam R the result type.
    * @return a Matcher[T, R] based on f.
    */
  def constructMatcher[T, R](f: T => MatchResult[R]): Matcher[T, R] = (t: T) =>
    try f(t) catch {
      case e: MatchError => Miss(s"matchError: ${e.getLocalizedMessage}", t)
      case NonFatal(e) => Error(e)
    }
}

object Matchers {
  val matchers: Matchers = new Matchers {}

  implicit class MatcherStringOps(s: String) {
    def m: matchers.Matcher[String, String] = matchers.matches(s)
  }


  /**
    * The tilde class which is basically a Tuple (i.e. Product) with a few extra methods.
    *
    * @param l the left value.
    * @param s the right value.
    * @tparam L the left type.
    * @tparam R the right type.
    */
  case class ~[+L, +R](l: L, s: R) {
    def flip: ~[R, L] = Tilde(s, l)
  }

  object Tilde {
    def apply[L, R](l: L, r: R): ~[L, R] = new ~(l, r)
  }

}
case class MatcherException(msg: String, x: Throwable) extends Exception(msg, x)

object MatcherException {
  def apply(msg: String): MatcherException = MatcherException(msg, null)
}

/**
  * Trait which is used to define a logging level for the log method of SignificantSpaceParsers.
  */
trait LogLevel

case object LogDebug extends LogLevel

case object LogInfo extends LogLevel

case object LogOff extends LogLevel

object LogLevel {
  implicit val ll: LogLevel = LogOff
}

trait MatchLogger extends ((String => Unit))

object MatchLogger {
  implicit val defaultMatchLogger: MatchLogger = w => println(w)
}<|MERGE_RESOLUTION|>--- conflicted
+++ resolved
@@ -9,11 +9,9 @@
   */
 trait Matchers {
 
-<<<<<<< HEAD
   matchers =>
-=======
+
   import Matchers._
->>>>>>> e5a1f645
 
   /**
     * Matcher based on the function f.
@@ -863,11 +861,7 @@
       * @tparam S the result type of m.
       * @return a Matcher[(T,P), (R,S)] which is the result of invoking match2All(this, m).
       */
-<<<<<<< HEAD
-    def ~[P, S](m: Matcher[P, S]): Matcher[(T, P), (R, S)] = matchers.match2All(this, m)
-=======
-    def ~[P, S](m: Matcher[P, S]): Matcher[(T, P), R ~ S] = match2All(this, m)
->>>>>>> e5a1f645
+    def ~[P, S](m: Matcher[P, S]): Matcher[(T, P), R ~ S] = matchers.match2All(this, m)
 
     /**
       * Method to combine Matchers this and m such that the resulting Matcher takes a tuple and results in the result from m.
